--- conflicted
+++ resolved
@@ -24,30 +24,16 @@
 	github.com/google/go-cmp v0.6.0 // indirect
 	github.com/google/uuid v1.6.0 // indirect
 	github.com/klauspost/compress v1.18.0 // indirect
-<<<<<<< HEAD
 	github.com/klauspost/cpuid/v2 v2.3.0 // indirect
 	github.com/minio/crc64nvme v1.0.2 // indirect
-=======
-	github.com/klauspost/cpuid/v2 v2.2.10 // indirect
-	github.com/kr/pretty v0.1.0 // indirect
-	github.com/minio/crc64nvme v1.0.1 // indirect
->>>>>>> 2327ed06
 	github.com/minio/md5-simd v1.1.2 // indirect
 	github.com/philhofer/fwd v1.2.0 // indirect
 	github.com/pmezard/go-difflib v1.0.0 // indirect
 	github.com/rs/xid v1.6.0 // indirect
 	github.com/tinylib/msgp v1.3.0 // indirect
-<<<<<<< HEAD
 	go.uber.org/multierr v1.11.0 // indirect
 	golang.org/x/crypto v0.40.0 // indirect
 	golang.org/x/sys v0.34.0 // indirect
 	golang.org/x/text v0.27.0 // indirect
-=======
-	go.uber.org/multierr v1.10.0 // indirect
-	golang.org/x/crypto v0.39.0 // indirect
-	golang.org/x/sys v0.33.0 // indirect
-	golang.org/x/text v0.26.0 // indirect
-	gopkg.in/check.v1 v1.0.0-20180628173108-788fd7840127 // indirect
->>>>>>> 2327ed06
 	gopkg.in/yaml.v3 v3.0.1 // indirect
 )