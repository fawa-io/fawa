// Copyright 2025 The fawa Authors
//
// Licensed under the Apache License, Version 2.0 (the "License");
// you may not use this file except in compliance with the License.
// You may obtain a copy of the License at
//
//     http://www.apache.org/licenses/LICENSE-2.0
//
// Unless required by applicable law or agreed to in writing, software
// distributed under the License is distributed on an "AS IS" BASIS,
// WITHOUT WARRANTIES OR CONDITIONS OF ANY KIND, either express or implied.
// See the License for the specific language governing permissions and
// limitations under the License.

package file

import (
	"connectrpc.com/connect"
	"context"
	"errors"
	"fmt"
	"io"
	"os"
	"path/filepath"
	"strings"
	"sync"
	"time"

	filev1 "github.com/fawa-io/fawa/gen/fawa/file/v1"
	"github.com/fawa-io/fawa/pkg/fwlog"
	"github.com/fawa-io/fawa/pkg/storage"
	"github.com/fawa-io/fawa/pkg/util"
)

// FileServiceHandler implements the gRPC file service.
// It depends on a Storage interface for data persistence.
type FileServiceHandler struct {
	UploadDir string
}

// SendFile handles the client-streaming RPC to upload a file.
func (s *FileServiceHandler) SendFile(
	ctx context.Context,
	stream *connect.ClientStream[filev1.SendFileRequest],
) (*connect.Response[filev1.SendFileResponse], error) {
	fwlog.Info("SendFile request started")

	if !stream.Receive() {
		if err := stream.Err(); err != nil {
			return nil, connect.NewError(connect.CodeAborted, err)
		}
		return nil, connect.NewError(connect.CodeInvalidArgument, errors.New("missing file info message"))
	}

	// The first message must contain file info.
	payload := stream.Msg().GetPayload()
	info, ok := payload.(*filev1.SendFileRequest_Info)
	if !ok {
		return nil, connect.NewError(connect.CodeInvalidArgument, errors.New("first message must be file info"))
	}

	fileInfo := info.Info
	fileName := fileInfo.GetName()
	fileSize := fileInfo.GetSize()

	if fileName == "" {
		return nil, connect.NewError(connect.CodeInvalidArgument, errors.New("file name cannot be empty"))
	}
	if filepath.IsAbs(fileName) || strings.Contains(fileName, "..") {
		return nil, connect.NewError(connect.CodeInvalidArgument, errors.New("invalid file name"))
	}

	pr, pw := io.Pipe()
	var wg sync.WaitGroup
	wg.Add(1)
	errChan := make(chan error, 1)

	go func() {
		defer wg.Done()
		defer func() {
			if err := pr.Close(); err != nil {
				fwlog.Errorf("Failed to close pipe reader: %v", err)
			}
		}()
		uploadInfo, err := storage.UploadFile(ctx, fileName, pr, fileSize)
		if err != nil {
			errChan <- fmt.Errorf("minio upload failed: %w", err)
			fwlog.Errorf("Failed to upload file to MinIO: %v", err)
			return
		}
		fwlog.Infof("File uploaded to MinIO: %+v", uploadInfo)
	}()

	processErr := func() error {
		for stream.Receive() {
			payload := stream.Msg().GetPayload()
			chunk, ok := payload.(*filev1.SendFileRequest_ChunkData)
			if !ok {
				return connect.NewError(connect.CodeInvalidArgument, errors.New("subsequent messages must be chunk data"))
			}
			if _, err := pw.Write(chunk.ChunkData); err != nil {
				return err
			}
		}
		return stream.Err()
	}()

	if processErr != nil {
		if err := pw.CloseWithError(processErr); err != nil {
			fwlog.Errorf("Failed to close pipe writer with error: %v", err)
		}
		wg.Wait() // Wait for the upload goroutine to finish
		return nil, connect.NewError(connect.CodeInternal, processErr)
	}

	if err := pw.Close(); err != nil {
		wg.Wait()
		return nil, connect.NewError(connect.CodeInternal, fmt.Errorf("failed to close pipe writer: %w", err))
	}

	wg.Wait()
	close(errChan)

	if err := <-errChan; err != nil {
		return nil, connect.NewError(connect.CodeInternal, err)
	}

	downloadKey := util.Generaterandomstring(6)
	metadata := &storage.FileMetadata{
		Filename:    fileName,
		Size:        fileSize,
		StoragePath: fileName,
	}

	if err := storage.SaveFileMeta(downloadKey, metadata); err != nil {
		return nil, connect.NewError(connect.CodeInternal, err)
	}

	fwlog.Infof("File %s uploaded successfully.", fileName)
	res := connect.NewResponse(&filev1.SendFileResponse{
		Success:   true,
		Message:   "File " + fileName + " uploaded successfully.",
		Randomkey: downloadKey,
	})
	return res, nil
}

// ReceiveFile handles the server-streaming RPC to download a file.
// The client requests a file by name, and the server streams it back in chunks.
func (s *FileServiceHandler) ReceiveFile(
	ctx context.Context,
	req *connect.Request[filev1.ReceiveFileRequest],
	stream *connect.ServerStream[filev1.ReceiveFileResponse],
) (err error) {
	randomkey := req.Msg.Randomkey
	if randomkey == "" {
		return connect.NewError(connect.CodeInvalidArgument, errors.New("randomkey cannot be empty"))
	}

	metadata, err := storage.GetFileMeta(randomkey)
	if err != nil {
		return connect.NewError(connect.CodeNotFound, errors.New("file not found"))
	}

	fileName := metadata.Filename
	fwlog.Debugf("Request to download file: %s", fileName)

	filePath := filepath.Join(s.UploadDir, fileName)
	file, err := os.Open(filePath)
	if err != nil {
		return connect.NewError(connect.CodeNotFound, errors.New("file not found"))
	}
	defer func() {
		if closeErr := file.Close(); err == nil {
			err = closeErr
		}
	}()

	// Get file info to send the size first.
	fileInfo, err := file.Stat()
	if err != nil {
		return connect.NewError(connect.CodeInternal, err)
	}
	// Send file size as the first message in the stream.
	if err := stream.Send(&filev1.ReceiveFileResponse{
		Payload: &filev1.ReceiveFileResponse_FileSize{
			FileSize: fileInfo.Size(),
		},
	}); err != nil {
		return err
	}

	// Stream the file content in chunks.
	buffer := make([]byte, 1024*64) // 64KB buffer
	for {
		n, err := file.Read(buffer)
		if err == io.EOF {
			break // End of file reached.
		}
		if err != nil {
			return connect.NewError(connect.CodeInternal, err)
		}

		// Send a data chunk.
		if err := stream.Send(&filev1.ReceiveFileResponse{
			Filename: fileName,
			Payload: &filev1.ReceiveFileResponse_ChunkData{
				ChunkData: buffer[:n],
			},
		}); err != nil {
			return err
		}
	}

	fwlog.Infof("File %s sent successfully.", fileName)
	return nil
}

// GetDownloadURL generates a presigned URL for a file.
func (s *FileServiceHandler) GetDownloadURL(
	ctx context.Context,
	req *connect.Request[filev1.GetDownloadURLRequest],
) (*connect.Response[filev1.GetDownloadURLResponse], error) {
	randomkey := req.Msg.Randomkey
	if randomkey == "" {
		return nil, connect.NewError(connect.CodeInvalidArgument, errors.New("randomkey cannot be empty"))
	}

	metadata, err := storage.GetFileMeta(randomkey)
	if err != nil {
		fwlog.Error("Failed to get file metadata for key %s: %v", randomkey, err)
		return nil, connect.NewError(connect.CodeNotFound, errors.New("file not found or link expired"))
	}

	fwlog.Infof("Request to generate download URL for file: %s", metadata.StoragePath)

	expires := 5 * time.Minute
	presignedURL, err := storage.GetPresignedURL(ctx, metadata.StoragePath, expires)
	if err != nil {
		fwlog.Error("Failed to generate presigned URL for %s: %v", metadata.StoragePath, err)
		return nil, connect.NewError(connect.CodeInternal, errors.New("could not generate download link"))
	}

<<<<<<< HEAD
	publicEndpointStr := os.Getenv("MINIO_PUBLIC_ENDPOINT")
	if publicEndpointStr == "" {
		return connect.NewResponse(&filev1.GetDownloadURLResponse{
			Url:      presignedURL.String(),
			Filename: metadata.Filename,
		}), nil
	}

	publicEndpoint, err := url.Parse(publicEndpointStr)
	if err != nil {
		fwlog.Errorf("Failed to parse MINIO_PUBLIC_ENDPOINT '%s': %v", publicEndpointStr, err)
		return nil, connect.NewError(connect.CodeInternal, fmt.Errorf("invalid public endpoint configuration"))
	}

	finalURL := presignedURL
	finalURL.Scheme = publicEndpoint.Scheme
	finalURL.Host = publicEndpoint.Host

	// publicEndpoint.Path = /minio, presignedURL.Path = /fawa/file.docx
	// finalpath = /minio/fawa/file.docx
	if publicEndpoint.Path != "" {
		finalURL.Path = publicEndpoint.Path + finalURL.Path
	}

	res := connect.NewResponse(&filev1.GetDownloadURLResponse{
		Url:      finalURL.String(),
=======
	internalEndpoint := os.Getenv("MINIO_ENDPOINT")
	publicEndpoint := os.Getenv("MINIO_PUBLIC_ENDPOINT")

	finalURL := presignedURL.String()
	if internalEndpoint != "" && publicEndpoint != "" {
		finalURL = strings.Replace(finalURL, internalEndpoint, publicEndpoint, 1)
	}

	res := connect.NewResponse(&filev1.GetDownloadURLResponse{
		Url:      finalURL,
>>>>>>> d4d1a229
		Filename: metadata.Filename,
	})

	return res, nil
}<|MERGE_RESOLUTION|>--- conflicted
+++ resolved
@@ -241,7 +241,6 @@
 		return nil, connect.NewError(connect.CodeInternal, errors.New("could not generate download link"))
 	}
 
-<<<<<<< HEAD
 	publicEndpointStr := os.Getenv("MINIO_PUBLIC_ENDPOINT")
 	if publicEndpointStr == "" {
 		return connect.NewResponse(&filev1.GetDownloadURLResponse{
@@ -268,18 +267,6 @@
 
 	res := connect.NewResponse(&filev1.GetDownloadURLResponse{
 		Url:      finalURL.String(),
-=======
-	internalEndpoint := os.Getenv("MINIO_ENDPOINT")
-	publicEndpoint := os.Getenv("MINIO_PUBLIC_ENDPOINT")
-
-	finalURL := presignedURL.String()
-	if internalEndpoint != "" && publicEndpoint != "" {
-		finalURL = strings.Replace(finalURL, internalEndpoint, publicEndpoint, 1)
-	}
-
-	res := connect.NewResponse(&filev1.GetDownloadURLResponse{
-		Url:      finalURL,
->>>>>>> d4d1a229
 		Filename: metadata.Filename,
 	})
 
