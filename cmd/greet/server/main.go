// Copyright 2025 The fawa Authors
//
// Licensed under the Apache License, Version 2.0 (the "License");
// you may not use this file except in compliance with the License.
// You may obtain a copy of the License at
//
//     http://www.apache.org/licenses/LICENSE-2.0
//
// Unless required by applicable law or agreed to in writing, software
// distributed under the License is distributed on an "AS IS" BASIS,
// WITHOUT WARRANTIES OR CONDITIONS OF ANY KIND, either express or implied.
// See the License for the specific language governing permissions and
// limitations under the License.

package main

import (
	"context"
	"errors"
	"fmt"
	"io"
<<<<<<< HEAD
	"log"
=======
>>>>>>> 5d9e62aa
	"net/http"
	"strings"
	"time"

	"golang.org/x/net/http2"
	"golang.org/x/net/http2/h2c"

	"connectrpc.com/connect"

	greetv1 "github.com/fawa-io/fawa/gen/proto/fawa/greet/v1"
	"github.com/fawa-io/fawa/gen/proto/fawa/greet/v1/greetv1connect"
	"github.com/fawa-io/fawa/pkg/fwlog"
)

type GreetServer struct{}

func (s *GreetServer) SayHello(
	ctx context.Context,
	req *connect.Request[greetv1.SayHelloRequest],
) (*connect.Response[greetv1.SayHelloResponse], error) {
	fwlog.Debugf("Request headers: %v", req.Header())
	res := connect.NewResponse(&greetv1.SayHelloResponse{
		Resp: fmt.Sprintf("Hello, %s!", req.Msg.Name),
	})
	res.Header().Set("Greet-Version", "v1")
	return res, nil
}

// GreetStream implements the server-streaming RPC.
func (s *GreetServer) GreetStream(
	ctx context.Context,
	req *connect.Request[greetv1.GreetStreamRequest],
	stream *connect.ServerStream[greetv1.GreetStreamResponse],
) error {
	name := req.Msg.Name
	if name == "" {
		name = "World"
	}
	for i := 0; i < 10; i++ {
		if err := stream.Send(&greetv1.GreetStreamResponse{
			Part: fmt.Sprintf("Hello, %s! (part %d)", name, i+1),
		}); err != nil {
			return err
		}
		time.Sleep(1 * time.Second)
	}
	return nil
}

// GreetClientStream implements the client-streaming RPC.
func (s *GreetServer) GreetClientStream(
	ctx context.Context,
	stream *connect.ClientStream[greetv1.GreetClientStreamRequest],
) (*connect.Response[greetv1.GreetClientStreamResponse], error) {
	var names []string
	for stream.Receive() {
		names = append(names, stream.Msg().Name)
	}
	if err := stream.Err(); err != nil {
		return nil, connect.NewError(connect.CodeUnknown, err)
	}
	resp := connect.NewResponse(&greetv1.GreetClientStreamResponse{
		Summary: fmt.Sprintf("Hello, %s!", strings.Join(names, ", ")),
	})
	return resp, nil
}

// GreetBidiStream implements the bidirectional-streaming RPC.
func (s *GreetServer) GreetBidiStream(
	ctx context.Context,
	stream *connect.BidiStream[greetv1.GreetBidiStreamRequest, greetv1.GreetBidiStreamResponse],
) error {
	for {
		if err := ctx.Err(); err != nil {
			return err
		}
		req, err := stream.Receive()
		if err != nil {
			if errors.Is(err, io.EOF) {
				return nil
			}
			return err
		}
		if err := stream.Send(&greetv1.GreetBidiStreamResponse{
			Echo: fmt.Sprintf("Hello, %s!", req.Name),
		}); err != nil {
			return err
		}
	}
}

func main() {
	srv := &GreetServer{}
	mux := http.NewServeMux()
	path, handler := greetv1connect.NewGreetServiceHandler(srv)
	mux.Handle(path, handler)
	fwlog.Info("Starting greet server on :8081")
	// Use h2c so we can serve HTTP/2 without TLS.
<<<<<<< HEAD
	if err := http.ListenAndServe(
		"localhost:8081",
		h2c.NewHandler(mux, &http2.Server{}),
	); err != nil {
		log.Fatalf("failed to serve: %v", err)
=======
	if err := http.ListenAndServe("localhost:8081", h2c.NewHandler(newCORS().Handler(mux), &http2.Server{})); err != nil {
		fwlog.Error(err)
>>>>>>> 5d9e62aa
	}
}<|MERGE_RESOLUTION|>--- conflicted
+++ resolved
@@ -19,10 +19,7 @@
 	"errors"
 	"fmt"
 	"io"
-<<<<<<< HEAD
-	"log"
-=======
->>>>>>> 5d9e62aa
+
 	"net/http"
 	"strings"
 	"time"
@@ -121,15 +118,8 @@
 	mux.Handle(path, handler)
 	fwlog.Info("Starting greet server on :8081")
 	// Use h2c so we can serve HTTP/2 without TLS.
-<<<<<<< HEAD
-	if err := http.ListenAndServe(
-		"localhost:8081",
-		h2c.NewHandler(mux, &http2.Server{}),
-	); err != nil {
-		log.Fatalf("failed to serve: %v", err)
-=======
+
 	if err := http.ListenAndServe("localhost:8081", h2c.NewHandler(newCORS().Handler(mux), &http2.Server{})); err != nil {
 		fwlog.Error(err)
->>>>>>> 5d9e62aa
 	}
 }