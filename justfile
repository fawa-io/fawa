--- conflicted
+++ resolved
@@ -56,12 +56,9 @@
     @if [ -f {{fawa-server-bin}} ]; then \
         rm {{fawa-server-bin}}; \
     fi
-<<<<<<< HEAD
+    rm -rf gen/
 
 # check license header
 check:
     @echo "Checking license header..."
-    license-eye -c .licenserc.yaml header check
-=======
-    rm -rf gen/
->>>>>>> 426bde38
+    license-eye -c .licenserc.yaml header check