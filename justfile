set shell := ["bash", "-eu", "-o", "pipefail", "-c"]

set positional-arguments := false

fawa-server-bin := "fawa-server"

fawa-server-dir := "./cmd/server/"

# just command list
default:
    @just --list

# build fawa server
build:
    @echo "Building fawa server..."
    go build -v -o {{fawa-server-bin}} {{fawa-server-dir}}

# run fawa server
run:
    @echo "Running fawa server..."
    go run {{fawa-server-dir}}

# run unit tests
test:
    @echo "Running unit tests..."
    go test -v -cover ./...

# go mod tidy
tidy:
    @echo "Tidying go modules..."
    go mod tidy

# go fmt ./...
fmt:
    @echo "Formatting go files..."
    go fmt ./...

# run golangci-lint
lint:
    @echo "Linting code..."
    # check if golangci-lint command exists.
    @if ! command -v golangci-lint &> /dev/null; then \
        go install github.com/golangci/golangci-lint/v2/cmd/golangci-lint@v2.1.6; \
    fi
    golangci-lint run ./...

<<<<<<< HEAD
# generate protobuf files
proto:generate:
    @echo "Generating protobuf files..."
    buf generate

# clean fawa
=======
# clean fawa server
>>>>>>> 0bd11fde
clean:
    @echo "Cleaning up..."
    @if [ -f {{fawa-server-bin}} ]; then \
        rm {{fawa-server-bin}}; \
    fi<|MERGE_RESOLUTION|>--- conflicted
+++ resolved
@@ -44,16 +44,12 @@
     fi
     golangci-lint run ./...
 
-<<<<<<< HEAD
 # generate protobuf files
 proto:generate:
     @echo "Generating protobuf files..."
     buf generate
 
-# clean fawa
-=======
 # clean fawa server
->>>>>>> 0bd11fde
 clean:
     @echo "Cleaning up..."
     @if [ -f {{fawa-server-bin}} ]; then \
